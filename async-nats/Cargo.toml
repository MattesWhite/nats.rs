--- conflicted
+++ resolved
@@ -1,10 +1,6 @@
 [package]
 name = "async-nats"
-<<<<<<< HEAD
-version = "0.9.19"
-=======
 version = "0.10.0"
->>>>>>> a4bc3af7
 description = "An async Rust NATS client"
 authors = ["Derek Collison <derek@nats.io>", "Tyler Neely <tyler@nats.io>", "Stjepan Glavina <stjepan@nats.io>"]
 edition = "2018"
@@ -21,11 +17,7 @@
 
 [dependencies]
 blocking = "1.0.2"
-<<<<<<< HEAD
-nats = { path = "..", version = "0.9.19" }
-=======
 nats = { path = "..", version = "0.10.0" }
->>>>>>> a4bc3af7
 
 [dev-dependencies]
 smol = "1.2.5"
