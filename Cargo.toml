--- conflicted
+++ resolved
@@ -56,11 +56,8 @@
 serde_repr = "0.1.7"
 chrono = { version = "0.4.19", features = ["serde"] }
 memchr = "2.4.0"
-<<<<<<< HEAD
 thiserror = "1.0"
-=======
 url = "2.2.2"
->>>>>>> 89338ff9
 
 [target.'cfg(unix)'.dependencies]
 libc = "0.2.98"
