--- conflicted
+++ resolved
@@ -150,11 +150,7 @@
     /// Authenticate with NATS using a username and password.
     ///
     /// # Example
-<<<<<<< HEAD
-    /// ```should_panic
-=======
-    /// ```no_run
->>>>>>> 24d9089f
+    /// ```no_run
     /// # fn main() -> std::io::Result<()> {
     /// let nc = nats::Options::with_user_pass("derek", "s3cr3t!")
     ///     .connect("demo.nats.io")?;
