//! A Rust client for the NATS.io ecosystem.
//!
//! `git clone https://github.com/nats-io/nats.rs`
//!
//! NATS.io is a simple, secure and high performance open source messaging system for cloud native
//! applications, `IoT` messaging, and microservices architectures.
//!
//! For more information see [https://nats.io/].
//!
//! [https://nats.io/]: https://nats.io/

#![cfg_attr(test, deny(warnings))]
#![deny(
    missing_docs,
    future_incompatible,
    nonstandard_style,
    rust_2018_idioms,
    missing_copy_implementations,
    trivial_casts,
    trivial_numeric_casts,
    unsafe_code,
    unused_qualifications
)]
#![deny(
    // over time, consider enabling the following commented-out lints:
    // clippy::else_if_without_else,
    // clippy::indexing_slicing,
    // clippy::multiple_crate_versions,
    // clippy::multiple_inherent_impl,
    // clippy::missing_const_for_fn,
    clippy::cast_lossless,
    clippy::cast_possible_truncation,
    clippy::cast_possible_wrap,
    clippy::cast_precision_loss,
    clippy::cast_sign_loss,
    clippy::checked_conversions,
    clippy::decimal_literal_representation,
    clippy::doc_markdown,
    clippy::empty_enum,
    clippy::explicit_into_iter_loop,
    clippy::explicit_iter_loop,
    clippy::expl_impl_clone_on_copy,
    clippy::fallible_impl_from,
    clippy::filter_map,
    clippy::filter_map_next,
    clippy::find_map,
    clippy::float_arithmetic,
    clippy::get_unwrap,
    clippy::if_not_else,
    clippy::inline_always,
    clippy::invalid_upcast_comparisons,
    clippy::items_after_statements,
    clippy::map_flatten,
    clippy::match_same_arms,
    clippy::maybe_infinite_iter,
    clippy::mem_forget,
    clippy::module_name_repetitions,
    clippy::mut_mut,
    clippy::needless_borrow,
    clippy::needless_continue,
    clippy::needless_pass_by_value,
    clippy::non_ascii_literal,
    clippy::option_map_unwrap_or,
    clippy::option_map_unwrap_or_else,
    clippy::path_buf_push_overwrite,
    clippy::print_stdout,
    clippy::pub_enum_variant_names,
    clippy::redundant_closure_for_method_calls,
    clippy::replace_consts,
    clippy::result_map_unwrap_or_else,
    clippy::shadow_reuse,
    clippy::shadow_same,
    clippy::shadow_unrelated,
    clippy::single_match_else,
    clippy::string_add,
    clippy::string_add_assign,
    clippy::type_repetition_in_bounds,
    clippy::unicode_not_nfc,
    clippy::unimplemented,
    clippy::unseparated_literal_suffix,
    clippy::used_underscore_binding,
    clippy::wildcard_dependencies,
    clippy::wildcard_enum_match_arm,
    clippy::wrong_pub_self_convention,
)]

mod connect;
mod creds_utils;
mod inbound;
mod outbound;
mod parser;
mod secure_wipe;
mod shared_state;

#[cfg(feature = "fault_injection")]
mod fault_injection;

#[cfg(feature = "fault_injection")]
use fault_injection::{inject_delay, inject_io_failure};

#[cfg(not(feature = "fault_injection"))]
fn inject_delay() {}

#[cfg(not(feature = "fault_injection"))]
fn inject_io_failure() -> io::Result<()> {
    Ok(())
}

/// Functionality relating to TLS configuration
pub mod tls;

/// Functionality relating to subscribing to a
/// subject.
pub mod subscription;

use std::{
    convert::TryFrom,
    fmt,
    io::{self, Error, ErrorKind},
    marker::PhantomData,
    path::Path,
    sync::{
        atomic::{AtomicUsize, Ordering},
        Arc,
    },
    time::{Duration, Instant},
};

use rand::{thread_rng, Rng};
use serde::Deserialize;

pub use subscription::Subscription;

use {
    inbound::{Inbound, Reader},
    outbound::{Outbound, Writer},
    secure_wipe::{SecureString, SecureVec},
    shared_state::{parse_server_addresses, Server, SharedState, SubscriptionState},
    tls::{split_tls, TlsReader, TlsWriter},
};

const VERSION: &str = env!("CARGO_PKG_VERSION");
const LANG: &str = "rust";

/// Information sent by the server back to this client
/// during initial connection, and possibly again later.
#[derive(Deserialize, Debug, Clone)]
pub struct ServerInfo {
    /// The unique identifier of the NATS server.
    pub server_id: String,
    /// Generated Server Name.
    #[serde(default)]
    pub server_name: String,
    /// The host specified in the cluster parameter/options.
    pub host: String,
    /// The port number specified in the cluster parameter/options.
    pub port: i16,
    /// The version of the NATS server.
    pub version: String,
    /// If this is set, then the server should try to authenticate upon connect.
    #[serde(default)]
    pub auth_required: bool,
    /// If this is set, then the server must authenticate using TLS.
    #[serde(default)]
    pub tls_required: bool,
    /// Maximum payload size that the server will accept.
    pub max_payload: i32,
    /// The protocol version in use.
    pub proto: i8,
    /// The server-assigned client ID. This may change during reconnection.
    pub client_id: u64,
    /// The version of golang the NATS server was built with.
    pub go: String,
    #[serde(default)]
    /// The nonce used for nkeys.
    pub nonce: String,
    /// A list of server urls that a client can connect to.
    #[serde(default)]
    pub connect_urls: Vec<String>,
    /// The client IP as known by the server.
    #[serde(default)]
    pub client_ip: String,
}

impl ServerInfo {
    pub(crate) fn learned_servers(&self) -> Vec<Server> {
        parse_server_addresses(&self.connect_urls)
    }
}

<<<<<<< HEAD
#[derive(Clone)]
pub(crate) struct ReconnectDelayCallback(Arc<dyn Fn(usize) -> Duration + Send + Sync + 'static>);

#[derive(Default, Clone)]
pub(crate) struct Callback(Option<Arc<dyn Fn() + Send + Sync + 'static>>);
=======
#[derive(Default)]
pub(crate) struct Callback(Option<Box<dyn Fn() + Send + Sync + 'static>>);
>>>>>>> 23c18be3

impl fmt::Debug for Callback {
    fn fmt(&self, f: &mut fmt::Formatter<'_>) -> Result<(), fmt::Error> {
        f.debug_map()
            .entry(
                &"callback",
                if self.0.is_some() { &"set" } else { &"unset" },
            )
            .finish()
    }
}

mod options_typestate {
    /// `ConnectionOptions` typestate indicating
    /// that there has not yet been
    /// any auth-related configuration
    /// provided yet.
    #[derive(Debug, Copy, Clone, Default)]
    pub struct NoAuth;

    /// `ConnectionOptions` typestate indicating
    /// that auth-related configuration
    /// has been provided, and may not
    /// be provided again.
    #[derive(Debug, Copy, Clone)]
    pub struct Authenticated;

    /// `ConnectionOptions` typestate indicating that
    /// this `ConnectionOptions` has been used to create
    /// a `Connection` and may not be changed.
    #[derive(Debug, Copy, Clone)]
    pub struct Finalized;
}

type FinalizedOptions = ConnectionOptions<options_typestate::Finalized>;

/// A configuration object for a NATS connection.
pub struct ConnectionOptions<TypeState> {
    typestate: PhantomData<TypeState>,
    auth: AuthStyle,
    name: Option<String>,
    no_echo: bool,
    max_reconnects: Option<usize>,
    reconnect_buffer_size: usize,
    disconnect_callback: Callback,
    reconnect_callback: Callback,
    reconnect_delay_callback: ReconnectDelayCallback,
    close_callback: Callback,
    tls_connector: Option<tls::TlsConnector>,
    tls_required: bool,
}

fn default_reconnect_delay_callback(reconnects: usize) -> Duration {
    if reconnects > 0 {
        let log_2_four_seconds_in_ms = 12_u32;
        let truncated_exponent = std::cmp::min(
            log_2_four_seconds_in_ms,
            u32::try_from(std::cmp::min(u32::max_value() as usize, reconnects)).unwrap(),
        );

        let jitter = thread_rng().gen_range(0, 1000);
        Duration::from_millis(jitter + 2_u64.checked_pow(truncated_exponent).unwrap())
    } else {
        Duration::from_millis(0)
    }
}

impl Default for ConnectionOptions<options_typestate::NoAuth> {
    fn default() -> ConnectionOptions<options_typestate::NoAuth> {
        ConnectionOptions {
            typestate: PhantomData,
            auth: AuthStyle::None,
            name: None,
            no_echo: false,
            reconnect_buffer_size: 8 * 1024 * 1024,
            max_reconnects: Some(60),
            disconnect_callback: Callback(None),
            reconnect_callback: Callback(None),
            reconnect_delay_callback: ReconnectDelayCallback(Arc::new(
                default_reconnect_delay_callback,
            )),
            close_callback: Callback(None),
            tls_connector: None,
            tls_required: false,
        }
    }
}

impl<T> fmt::Debug for ConnectionOptions<T> {
    fn fmt(&self, f: &mut fmt::Formatter<'_>) -> Result<(), fmt::Error> {
        f.debug_map()
            .entry(&"auth", &self.auth)
            .entry(&"name", &self.name)
            .entry(&"no_echo", &self.no_echo)
            .entry(&"reconnect_buffer_size", &self.reconnect_buffer_size)
            .entry(&"max_reconnects", &self.max_reconnects)
            .entry(&"disconnect_callback", &self.disconnect_callback)
            .entry(&"reconnect_callback", &self.reconnect_callback)
            .entry(&"reconnect_delay_callback", &"set")
            .entry(&"close_callback", &self.close_callback)
            .entry(
                &"tls_connector",
                if self.tls_connector.is_some() {
                    &"set"
                } else {
                    &"unset"
                },
            )
            .entry(&"tls_required", &self.tls_required)
            .finish()
    }
}

impl ConnectionOptions<options_typestate::NoAuth> {
    /// `ConnectionOptions` for establishing a new NATS `Connection`.
    ///
    /// # Example
    /// ```
    /// # fn main() -> std::io::Result<()> {
    /// let options = nats::ConnectionOptions::new();
    /// let nc = options.connect("demo.nats.io")?;
    /// # Ok(())
    /// # }
    /// ```
    pub fn new() -> ConnectionOptions<options_typestate::NoAuth> {
        ConnectionOptions::default()
    }

    /// Authenticate with NATS using a token.
    ///
    /// # Example
    /// ```
    /// # fn main() -> std::io::Result<()> {
    /// let nc = nats::ConnectionOptions::new()
    ///     .with_token("t0k3n!")
    ///     .connect("demo.nats.io")?;
    /// # Ok(())
    /// # }
    /// ```
    pub fn with_token(self, token: &str) -> ConnectionOptions<options_typestate::Authenticated> {
        ConnectionOptions {
            auth: AuthStyle::Token(token.to_string()),
            typestate: PhantomData,
            no_echo: self.no_echo,
            name: self.name,
            close_callback: self.close_callback,
            disconnect_callback: self.disconnect_callback,
            reconnect_callback: self.reconnect_callback,
            reconnect_delay_callback: self.reconnect_delay_callback,
            reconnect_buffer_size: self.reconnect_buffer_size,
            max_reconnects: self.max_reconnects,
            tls_connector: self.tls_connector,
            tls_required: self.tls_required,
        }
    }

    /// Authenticate with NATS using a username and password.
    ///
    /// # Example
    /// ```
    /// # fn main() -> std::io::Result<()> {
    /// let nc = nats::ConnectionOptions::new()
    ///     .with_user_pass("derek", "s3cr3t!")
    ///     .connect("demo.nats.io")?;
    /// # Ok(())
    /// # }
    /// ```
    pub fn with_user_pass(
        self,
        user: &str,
        password: &str,
    ) -> ConnectionOptions<options_typestate::Authenticated> {
        ConnectionOptions {
            auth: AuthStyle::UserPass(user.to_string(), password.to_string()),
            typestate: PhantomData,
            no_echo: self.no_echo,
            name: self.name,
            reconnect_buffer_size: self.reconnect_buffer_size,
            close_callback: self.close_callback,
            disconnect_callback: self.disconnect_callback,
            reconnect_callback: self.reconnect_callback,
            reconnect_delay_callback: self.reconnect_delay_callback,
            max_reconnects: self.max_reconnects,
            tls_connector: self.tls_connector,
            tls_required: self.tls_required,
        }
    }

    /// Authenticate with NATS using a credentials file
    ///
    /// # Example
    /// ```no_run
    /// # fn main() -> std::io::Result<()> {
    /// let nc = nats::ConnectionOptions::new()
    ///     .with_credentials("path/to/my.creds")
    ///     .connect("connect.ngs.global")?;
    /// # Ok(())
    /// # }
    /// ```
    pub fn with_credentials(
        self,
        path: impl AsRef<Path>,
    ) -> ConnectionOptions<options_typestate::Authenticated> {
        ConnectionOptions {
            auth: AuthStyle::Credentials {
                jwt_cb: {
                    let path = path.as_ref().to_owned();
                    Arc::new(move || creds_utils::user_jwt_from_file(&path))
                },
                sig_cb: {
                    let path = path.as_ref().to_owned();
                    Arc::new(move |nonce| creds_utils::sign_nonce_with_file(nonce, &path))
                },
            },
            typestate: PhantomData,
            no_echo: self.no_echo,
            name: self.name,
            reconnect_buffer_size: self.reconnect_buffer_size,
            disconnect_callback: self.disconnect_callback,
            reconnect_callback: self.reconnect_callback,
            reconnect_delay_callback: self.reconnect_delay_callback,
            max_reconnects: self.max_reconnects,
            close_callback: self.close_callback,
            tls_connector: self.tls_connector,
            tls_required: self.tls_required,
        }
    }
}

impl<TypeState> ConnectionOptions<TypeState> {
    /// Add a name option to this configuration.
    ///
    /// # Example
    /// ```
    /// # fn main() -> std::io::Result<()> {
    /// let nc = nats::ConnectionOptions::new()
    ///     .with_name("My App")
    ///     .connect("demo.nats.io")?;
    /// # Ok(())
    /// # }
    /// ```
    pub fn with_name(mut self, name: &str) -> ConnectionOptions<TypeState> {
        self.name = Some(name.to_string());
        self
    }

    /// Select option to not deliver messages that we have published.
    ///
    /// # Example
    /// ```
    /// # fn main() -> std::io::Result<()> {
    /// let nc = nats::ConnectionOptions::new()
    ///     .no_echo()
    ///     .connect("demo.nats.io")?;
    /// # Ok(())
    /// # }
    /// ```
    pub const fn no_echo(mut self) -> ConnectionOptions<TypeState> {
        self.no_echo = true;
        self
    }

    /// Set the maximum number of reconnect attempts.
    /// If no servers remain that are under this threshold,
    /// all servers will still be attempted.
    ///
    /// # Example
    /// ```
    /// # fn main() -> std::io::Result<()> {
    /// let nc = nats::ConnectionOptions::new()
    ///     .max_reconnects(Some(3))
    ///     .connect("demo.nats.io")?;
    /// # Ok(())
    /// # }
    /// ```
    pub const fn max_reconnects(
        mut self,
        max_reconnects: Option<usize>,
    ) -> ConnectionOptions<TypeState> {
        self.max_reconnects = max_reconnects;
        self
    }

    /// Set the maximum amount of bytes to buffer
    /// when accepting outgoing traffic in disconnected
    /// mode.
    ///
    /// The default value is 8mb.
    ///
    /// # Example
    /// ```
    /// # fn main() -> std::io::Result<()> {
    /// let nc = nats::ConnectionOptions::new()
    ///     .reconnect_buffer_size(64 * 1024)
    ///     .connect("demo.nats.io")?;
    /// # Ok(())
    /// # }
    /// ```
    pub const fn reconnect_buffer_size(
        mut self,
        reconnect_buffer_size: usize,
    ) -> ConnectionOptions<TypeState> {
        self.reconnect_buffer_size = reconnect_buffer_size;
        self
    }

    /// Establish a `Connection` with a NATS server.
    ///
    /// # Example
    /// ```
    /// # fn main() -> std::io::Result<()> {
    /// let options = nats::ConnectionOptions::new();
    /// let nc = options.connect("demo.nats.io")?;
    /// # Ok(())
    /// # }
    /// ```
    pub fn connect(self, nats_url: &str) -> io::Result<Connection> {
        let options = ConnectionOptions {
            auth: self.auth,
            no_echo: self.no_echo,
            name: self.name,
            reconnect_buffer_size: self.reconnect_buffer_size,
            max_reconnects: self.max_reconnects,
            disconnect_callback: self.disconnect_callback,
            reconnect_callback: self.reconnect_callback,
            reconnect_delay_callback: self.reconnect_delay_callback,
            close_callback: self.close_callback,
            tls_connector: self.tls_connector,
            tls_required: self.tls_required,
            // move options into the Finalized state by setting
            // `typestate` to `PhantomData<Finalized>`
            typestate: PhantomData,
        };

        let shared_state = SharedState::connect(options, nats_url)?;

        let conn = Connection {
            sid: Arc::new(AtomicUsize::new(1)),
            shutdown_dropper: Arc::new(ShutdownDropper {
                shared_state: shared_state.clone(),
            }),
            shared_state,
        };
        Ok(conn)
    }

    /// Set a callback to be executed when connectivity to
    /// a server has been lost.
    pub fn set_disconnect_callback<F>(mut self, cb: F) -> Self
    where
        F: Fn() + Send + Sync + 'static,
    {
        self.disconnect_callback = Callback(Some(Box::new(cb)));
        self
    }

    /// Set a callback to be executed when connectivity to a
    /// server has been established.
    pub fn set_reconnect_callback<F>(mut self, cb: F) -> Self
    where
        F: Fn() + Send + Sync + 'static,
    {
<<<<<<< HEAD
        self.reconnect_callback = Callback(Some(Arc::new(cb)));
=======
        self.disconnect_callback = Callback(Some(Box::new(cb)));
>>>>>>> 23c18be3
        self
    }

    /// Set a callback to be executed when the client has been
    /// closed due to exhausting reconnect retries to known servers
    /// or by completing a drain request.
    pub fn set_close_callback<F>(mut self, cb: F) -> Self
    where
        F: Fn() + Send + Sync + 'static,
    {
        self.close_callback = Callback(Some(Box::new(cb)));
        self
    }

    /// Set a callback to be executed for calculating the backoff duration
    /// to wait before a server reconnection attempt.
    ///
    /// The function takes the number of reconnects as an argument
    /// and returns the `Duration` that should be waited before
    /// making the next connection attempt.
    ///
    /// It is recommended that some random jitter is added to
    /// your returned `Duration`.
    pub fn set_reconnect_delay_callback<F>(mut self, cb: F) -> Self
    where
        F: Fn(usize) -> Duration + Send + Sync + 'static,
    {
        self.reconnect_delay_callback = ReconnectDelayCallback(Arc::new(cb));
        self
    }

    /// Setting this requires that TLS be set for all server connections.
    ///
    /// If you only want to use TLS for some server connections, you may
    /// declare them separately in the connect string by prefixing them
    /// with `tls://host:port` instead of `nats://host:port`.
    ///
    /// If you want to use a particular TLS configuration, see
    /// the `nats::tls::tls_connector` method and the
    /// `nats::ConnectionOptions::tls_connector` method below
    /// to apply the desired configuration to all server connections.
    ///
    /// # Examples
    /// ```no_run
    /// # fn main() -> std::io::Result<()> {
    ///
    /// let nc = nats::ConnectionOptions::new()
    ///     .tls_required(true)
    ///     .connect("tls://demo.nats.io:4443")?;
    /// # Ok(())
    /// # }
    /// ```
    pub const fn tls_required(mut self, tls_required: bool) -> Self {
        self.tls_required = tls_required;
        self
    }

    /// Allows a particular TLS configuration to be set
    /// for upgrading TCP connections to TLS connections.
    ///
    /// Note that this also enforces that TLS will be
    /// enabled for all connections to all servers.
    ///
    /// # Examples
    /// ```no_run
    /// # fn main() -> Result<(), Box<dyn std::error::Error>> {
    /// let mut tls_connector = nats::tls::builder()
    ///     .identity(nats::tls::Identity::from_pkcs12(b"der_bytes", "my_password")?)
    ///     .add_root_certificate(nats::tls::Certificate::from_pem(b"my_pem_bytes")?)
    ///     .build()?;
    ///
    /// let nc = nats::ConnectionOptions::new()
    ///     .tls_connector(tls_connector)
    ///     .connect("tls://demo.nats.io:4443")?;
    /// # Ok(())
    /// # }
    /// ```
    pub fn tls_connector(mut self, connector: tls::TlsConnector) -> Self {
        self.tls_connector = Some(connector);
        self.tls_required = true;
        self
    }
}

// This type exists to hold a reference count
// for all high-level user-controlled structures.
// Once all of the user structures drop,
// the background IO system should flush
// everything and shut down.
#[derive(Debug)]
pub(crate) struct ShutdownDropper {
    shared_state: Arc<SharedState>,
}

impl Drop for ShutdownDropper {
    fn drop(&mut self) {
        self.shared_state.shutdown();

        inject_delay();
        if let Some(mut threads) = self.shared_state.threads.lock().take() {
            let inbound = threads.inbound.take().unwrap();
            let outbound = threads.outbound.take().unwrap();

            if let Err(error) = inbound.join() {
                log::error!("error encountered in inbound thread: {:?}", error);
            }
            if let Err(error) = outbound.join() {
                log::error!("error encountered in outbound thread: {:?}", error);
            }
        }
    }
}

/// A NATS connection.
#[derive(Debug, Clone)]
pub struct Connection {
    sid: Arc<AtomicUsize>,
    shared_state: Arc<SharedState>,
    // we split the `ShutdownDropper` into
    // a separate Arc from the `SharedState`
    // because the `ShutdownDropper` will only
    // be held by "user-facing" structures, and
    // the `SharedState` may be held by background
    // threads that we wish to terminate once
    // all of the user-held structures are destroyed.
    shutdown_dropper: Arc<ShutdownDropper>,
}

#[derive(Clone)]
enum AuthStyle {
    /// Authenticate using a token.
    Token(String),

    /// Authenticate using a username and password.
    UserPass(String, String),

    /// Authenticate using a `.creds` file.
    Credentials {
        /// Securely loads the user JWT.
        jwt_cb: Arc<dyn Fn() -> io::Result<SecureString> + Send + Sync>,
        /// Securely loads the nkey and signs the nonce passed as an argument.
        sig_cb: Arc<dyn Fn(&[u8]) -> io::Result<SecureString> + Send + Sync>,
    },

    /// No authentication.
    None,
}

impl fmt::Debug for AuthStyle {
    fn fmt(&self, f: &mut fmt::Formatter<'_>) -> Result<(), fmt::Error> {
        match self {
            AuthStyle::Token(s) => f.debug_tuple("Token").field(s).finish(),
            AuthStyle::UserPass(user, pass) => {
                f.debug_tuple("Token").field(user).field(pass).finish()
            }
            AuthStyle::Credentials { .. } => f.debug_struct("Credentials").finish(),
            AuthStyle::None => f.debug_struct("None").finish(),
        }
    }
}

impl Default for AuthStyle {
    fn default() -> AuthStyle {
        AuthStyle::None
    }
}

/// Connect to a NATS server at the given url.
///
/// # Example
/// ```
/// # fn main() -> std::io::Result<()> {
/// let nc = nats::connect("demo.nats.io")?;
/// # Ok(())
/// # }
/// ```
pub fn connect(nats_url: &str) -> io::Result<Connection> {
    ConnectionOptions::new().connect(nats_url)
}

/// A `Message` that has been published to a NATS `Subject`.
#[derive(Debug)]
pub struct Message {
    /// The NATS `Subject` that this `Message` has been published to.
    pub subject: String,
    /// The optional reply `Subject` that may be used for sending
    /// responses when using the request/reply pattern.
    pub reply: Option<String>,
    /// The `Message` contents.
    pub data: Vec<u8>,
    pub(crate) responder: Option<Arc<SharedState>>,
}

impl Message {
    /// Respond to a request message.
    ///
    /// # Example
    /// ```
    /// # fn main() -> std::io::Result<()> {
    /// # let nc = nats::connect("demo.nats.io")?;
    /// nc.subscribe("help.request")?.with_handler(move |m| {
    ///     m.respond("ans=42")?; Ok(())
    /// });
    /// # Ok(())
    /// # }
    /// ```
    pub fn respond(&self, msg: impl AsRef<[u8]>) -> io::Result<()> {
        match (&self.responder, &self.reply) {
            (Some(shared_state), Some(reply)) => {
                shared_state.outbound.send_response(reply, msg.as_ref())
            }
            (None, None) => Err(Error::new(
                ErrorKind::InvalidInput,
                "No reply subject available",
            )),
            (Some(_), None) | (None, Some(_)) => unreachable!(
                "`reply` and `shared_state` should either both be `Some` or both be `None`"
            ),
        }
    }
}

impl fmt::Display for Message {
    fn fmt(&self, f: &mut fmt::Formatter<'_>) -> fmt::Result {
        let mut body = format!("[{} bytes]", self.data.len());
        if let Ok(str) = std::str::from_utf8(&self.data) {
            body = str.to_string();
        }
        if let Some(reply) = &self.reply {
            write!(
                f,
                "Message {{\n  subject: \"{}\",\n  reply: \"{}\",\n  data: \"{}\"\n}}",
                self.subject, reply, body
            )
        } else {
            write!(
                f,
                "Message {{\n  subject: \"{}\",\n  data: \"{}\"\n}}",
                self.subject, body
            )
        }
    }
}

impl Connection {
    /// Create a subscription for the given NATS connection.
    ///
    /// # Example
    /// ```
    /// # fn main() -> std::io::Result<()> {
    /// # let nc = nats::connect("demo.nats.io")?;
    /// let sub = nc.subscribe("foo")?;
    /// # Ok(())
    /// # }
    /// ```
    pub fn subscribe(&self, subject: &str) -> io::Result<Subscription> {
        self.do_subscribe(subject, None)
    }

    /// Create a queue subscription for the given NATS connection.
    ///
    /// # Example
    /// ```
    /// # fn main() -> std::io::Result<()> {
    /// # let nc = nats::connect("demo.nats.io")?;
    /// let sub = nc.queue_subscribe("foo", "production")?;
    /// # Ok(())
    /// # }
    /// ```
    pub fn queue_subscribe(&self, subject: &str, queue: &str) -> io::Result<Subscription> {
        self.do_subscribe(subject, Some(queue))
    }

    fn do_subscribe(&self, subject: &str, queue: Option<&str>) -> io::Result<Subscription> {
        let sid = self.sid.fetch_add(1, Ordering::Relaxed);
        self.shared_state
            .outbound
            .send_sub_msg(subject, queue, sid)?;
        let (sub, recv) = crossbeam_channel::unbounded();
        {
            let mut subs = self.shared_state.subs.write();
            subs.insert(
                sid,
                SubscriptionState {
                    subject: subject.to_string(),
                    queue: queue.map(ToString::to_string),
                    sender: sub,
                },
            );
        }
        // TODO(dlc) - Should we do a flush and check errors?
        Ok(Subscription {
            subject: subject.to_string(),
            sid,
            recv,
            shared_state: self.shared_state.clone(),
            shutdown_dropper: self.shutdown_dropper.clone(),
            do_unsub: true,
        })
    }

    /// Publish a message on the given subject.
    ///
    /// # Example
    /// ```
    /// # fn main() -> std::io::Result<()> {
    /// # let nc = nats::connect("demo.nats.io")?;
    /// nc.publish("foo", "Hello World!")?;
    /// # Ok(())
    /// # }
    /// ```
    pub fn publish(&self, subject: &str, msg: impl AsRef<[u8]>) -> io::Result<()> {
        self.shared_state
            .outbound
            .send_pub_msg(subject, None, msg.as_ref())
    }

    /// Publish a message on the given subject with a reply subject for responses.
    ///
    /// # Example
    /// ```
    /// # fn main() -> std::io::Result<()> {
    /// # let nc = nats::connect("demo.nats.io")?;
    /// let reply = nc.new_inbox();
    /// let rsub = nc.subscribe(&reply)?;
    /// nc.publish_request("foo", &reply, "Help me!")?;
    /// # Ok(())
    /// # }
    /// ```
    pub fn publish_request(
        &self,
        subject: &str,
        reply: &str,
        msg: impl AsRef<[u8]>,
    ) -> io::Result<()> {
        self.shared_state
            .outbound
            .send_pub_msg(subject, Some(reply), msg.as_ref())
    }

    /// Create a new globally unique inbox which can be used for replies.
    ///
    /// # Example
    /// ```
    /// # fn main() -> std::io::Result<()> {
    /// # let nc = nats::connect("demo.nats.io")?;
    /// let reply = nc.new_inbox();
    /// let rsub = nc.subscribe(&reply)?;
    /// # Ok(())
    /// # }
    /// ```
    pub fn new_inbox(&self) -> String {
        format!("_INBOX.{}.{}", self.shared_state.id, nuid::next())
    }

    /// Publish a message on the given subject as a request and receive the response.
    ///
    /// # Example
    /// ```
    /// # fn main() -> std::io::Result<()> {
    /// # let nc = nats::connect("demo.nats.io")?;
    /// # nc.subscribe("foo")?.with_handler(move |m| { m.respond("ans=42")?; Ok(()) });
    /// let resp = nc.request("foo", "Help me?")?;
    /// # Ok(())
    /// # }
    /// ```
    pub fn request(&self, subject: &str, msg: impl AsRef<[u8]>) -> io::Result<Message> {
        let reply = self.new_inbox();
        let sub = self.subscribe(&reply)?;
        self.publish_request(subject, &reply, msg)?;
        match sub.next() {
            Some(msg) => Ok(msg),
            None => Err(Error::new(ErrorKind::NotConnected, "No response")),
        }
    }

    /// Publish a message on the given subject as a request and receive the response.
    /// This call will return after the timeout duration if no response is received.
    ///
    /// # Example
    /// ```
    /// # fn main() -> std::io::Result<()> {
    /// # let nc = nats::connect("demo.nats.io")?;
    /// # nc.subscribe("foo")?.with_handler(move |m| { m.respond("ans=42")?; Ok(()) });
    /// let resp = nc.request_timeout("foo", "Help me?", std::time::Duration::from_secs(2))?;
    /// # Ok(())
    /// # }
    /// ```
    pub fn request_timeout(
        &self,
        subject: &str,
        msg: impl AsRef<[u8]>,
        timeout: Duration,
    ) -> io::Result<Message> {
        let reply = self.new_inbox();
        let sub = self.subscribe(&reply)?;
        self.publish_request(subject, &reply, msg)?;
        match sub.next_timeout(timeout) {
            Ok(msg) => Ok(msg),
            Err(_) => Err(Error::new(ErrorKind::TimedOut, "No response")),
        }
    }

    /// Publish a message on the given subject as a request and allow multiple responses.
    ///
    /// # Example
    /// ```
    /// # fn main() -> std::io::Result<()> {
    /// # let nc = nats::connect("demo.nats.io")?;
    /// # nc.subscribe("foo")?.with_handler(move |m| { m.respond("ans=42")?; Ok(()) });
    /// for msg in nc.request_multi("foo", "Help")?.iter().take(1) {}
    /// # Ok(())
    /// # }
    /// ```
    pub fn request_multi(&self, subject: &str, msg: impl AsRef<[u8]>) -> io::Result<Subscription> {
        let reply = self.new_inbox();
        let sub = self.subscribe(&reply)?;
        self.publish_request(subject, &reply, msg)?;
        Ok(sub)
    }

    /// Flush a NATS connection by sending a `PING` protocol and waiting for the responding `PONG`.
    /// Will fail with `TimedOut` if the server does not respond with in 10 seconds.
    /// Will fail with `NotConnected` if the server is not currently connected.
    /// Will fail with `BrokenPipe` if the connection to the server is lost.
    ///
    /// # Example
    /// ```
    /// # fn main() -> std::io::Result<()> {
    /// # let nc = nats::connect("demo.nats.io")?;
    /// nc.flush()?;
    /// # Ok(())
    /// # }
    /// ```
    pub fn flush(&self) -> io::Result<()> {
        self.flush_timeout(Duration::from_secs(10))
    }

    /// Flush a NATS connection by sending a `PING` protocol and waiting for the responding `PONG`.
    /// Will fail with `TimedOut` if the server takes longer than this duration to respond.
    /// Will fail with `NotConnected` if the server is not currently connected.
    /// Will fail with `BrokenPipe` if the connection to the server is lost.
    ///
    /// # Example
    /// ```
    /// # fn main() -> std::io::Result<()> {
    /// # let nc = nats::connect("demo.nats.io")?;
    /// nc.flush()?;
    /// # Ok(())
    /// # }
    /// ```
    pub fn flush_timeout(&self, duration: Duration) -> io::Result<()> {
        let (s, r) = crossbeam_channel::bounded(1);

        // We take out the mutex before sending a ping (which may fail)
        inject_delay();
        let mut pongs = self.shared_state.pongs.lock();

        // This will throw an error if the system is disconnected.
        self.shared_state.outbound.send_ping()?;

        // We only push to the mutex if the ping was successfully queued.
        // By holding the mutex across calls, we guarantee ordering in the
        // queue will match the order of calls to `send_ping`.
        pongs.push_back(s);
        drop(pongs);

        let success = r
            .recv_timeout(duration)
            .map_err(|_| Error::new(ErrorKind::TimedOut, "No response"))?;

        if !success {
            return Err(Error::new(
                ErrorKind::BrokenPipe,
                "The connection to the remote server was lost",
            ));
        }

        Ok(())
    }

    /// Close a NATS connection. All clones of
    /// this `Connection` will also be closed,
    /// as the backing IO threads are shared.
    ///
    /// If the client is currently connected
    /// to a server, the outbound write buffer
    /// will be flushed in the process of
    /// shutting down.
    ///
    /// # Example
    /// ```
    /// # fn main() -> std::io::Result<()> {
    /// # let nc = nats::connect("demo.nats.io")?;
    /// nc.close();
    /// # Ok(())
    /// # }
    /// ```
    pub fn close(self) {
        self.shared_state.shutdown()
    }

    /// Calculates the round trip time between this client and the server,
    /// if the server is currently connected. Fails with `TimedOut` if
    /// the server takes more than 10 seconds to respond.
    ///
    /// # Example
    /// ```
    /// # fn main() -> std::io::Result<()> {
    /// # let nc = nats::connect("demo.nats.io")?;
    /// println!("server rtt: {:?}", nc.rtt());
    /// # Ok(())
    /// # }
    /// ```
    pub fn rtt(&self) -> io::Result<Duration> {
        let start = Instant::now();
        self.flush_timeout(Duration::from_secs(10))?;
        Ok(start.elapsed())
    }

    /// Returns the client IP as known by the server.
    /// Supported as of server version 2.1.6.
    /// # Example
    /// ```
    /// # fn main() -> std::io::Result<()> {
    /// # let nc = nats::connect("demo.nats.io")?;
    /// println!("ip: {:?}", nc.client_ip());
    /// # Ok(())
    /// # }
    /// ```
    pub fn client_ip(&self) -> io::Result<std::net::IpAddr> {
        let info = self.shared_state.info.read();
        if info.client_ip.is_empty() {
            return Err(Error::new(
                ErrorKind::Other,
                &*format!(
                    "client_ip was not provided by the server. \
                    It is supported on servers above version 2.1.6. \
                    The server version is {}",
                    info.version
                ),
            ));
        }

        match info.client_ip.parse() {
            Ok(addr) => Ok(addr),
            Err(_) => Err(Error::new(
                ErrorKind::InvalidData,
                &*format!(
                    "client_ip provided by the server cannot be parsed.
                    The server provided IP: {}",
                    info.client_ip
                ),
            )),
        }
    }

    /// Returns the client ID as known by the most recently connected server.
    ///
    /// # Example
    /// ```
    /// # fn main() -> std::io::Result<()> {
    /// # let nc = nats::connect("demo.nats.io")?;
    /// println!("ip: {:?}", nc.client_id());
    /// # Ok(())
    /// # }
    /// ```
    pub fn client_id(&self) -> u64 {
        let info = self.shared_state.info.read();
        info.client_id
    }
}<|MERGE_RESOLUTION|>--- conflicted
+++ resolved
@@ -188,16 +188,11 @@
     }
 }
 
-<<<<<<< HEAD
 #[derive(Clone)]
-pub(crate) struct ReconnectDelayCallback(Arc<dyn Fn(usize) -> Duration + Send + Sync + 'static>);
-
-#[derive(Default, Clone)]
-pub(crate) struct Callback(Option<Arc<dyn Fn() + Send + Sync + 'static>>);
-=======
+pub(crate) struct ReconnectDelayCallback(Box<dyn Fn(usize) -> Duration + Send + Sync + 'static>);
+
 #[derive(Default)]
 pub(crate) struct Callback(Option<Box<dyn Fn() + Send + Sync + 'static>>);
->>>>>>> 23c18be3
 
 impl fmt::Debug for Callback {
     fn fmt(&self, f: &mut fmt::Formatter<'_>) -> Result<(), fmt::Error> {
@@ -276,7 +271,7 @@
             max_reconnects: Some(60),
             disconnect_callback: Callback(None),
             reconnect_callback: Callback(None),
-            reconnect_delay_callback: ReconnectDelayCallback(Arc::new(
+            reconnect_delay_callback: ReconnectDelayCallback(Box::new(
                 default_reconnect_delay_callback,
             )),
             close_callback: Callback(None),
@@ -560,11 +555,7 @@
     where
         F: Fn() + Send + Sync + 'static,
     {
-<<<<<<< HEAD
-        self.reconnect_callback = Callback(Some(Arc::new(cb)));
-=======
         self.disconnect_callback = Callback(Some(Box::new(cb)));
->>>>>>> 23c18be3
         self
     }
 
